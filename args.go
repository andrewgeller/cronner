--- conflicted
+++ resolved
@@ -24,10 +24,7 @@
 	FailEvent   bool     `short:"E" long:"event-fail" description:"only emit an event on failure"`
 	LogFail     bool     `short:"F" long:"log-fail" description:"when a command fails, log its full output (stdout/stderr) to the log directory using the UUID as the filename"`
 	EventGroup  string   `short:"G" long:"event-group" value-name:"<group>" description:"emit a cronner_group:<group> tag with Datadog events, does not get sent with statsd metrics"`
-<<<<<<< HEAD
-=======
 	Group       string   `short:"g" long:"group" value-name:"<group>" description:"emit a cronner_group:<group> tag with statsd metrics"`
->>>>>>> edcca498
 	Lock        bool     `short:"k" long:"lock" description:"lock based on label so that multiple commands with the same label can not run concurrently"`
 	Label       string   `short:"l" long:"label" description:"name for cron job to be used in statsd emissions and DogStatsd events. alphanumeric only; cronner will lowercase it"`
 	LogPath     string   `long:"log-path" default:"/var/log/cronner" description:"where to place the log files for command output (path for -F/--log-fail output)"`
